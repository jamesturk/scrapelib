--- conflicted
+++ resolved
@@ -28,11 +28,7 @@
     from urllib import robotparser
     _str_type = str
 
-<<<<<<< HEAD
 __version__ = '0.7.4'
-=======
-__version__ = '0.7.4-dev'
->>>>>>> ffcdc4b9
 _user_agent = 'scrapelib {0}'.format(__version__)
 
 
