--- conflicted
+++ resolved
@@ -3,12 +3,8 @@
 *~
 build/
 errors/
-<<<<<<< HEAD
-scrapelib.egg-info/
-=======
 dist/
 scrapelib.egg-info/
 .coverage
 cover/
-.tox
->>>>>>> 96bbf57a
+.tox